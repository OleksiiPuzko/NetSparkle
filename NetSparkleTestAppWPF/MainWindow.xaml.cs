--- conflicted
+++ resolved
@@ -1,4 +1,4 @@
-using System.Drawing;
+    using System.Drawing;
 using System.Windows;
 
 
@@ -25,21 +25,16 @@
             // set icon in project properties!
             string manifestModuleName = System.Reflection.Assembly.GetEntryAssembly().ManifestModule.FullyQualifiedName;
             var icon = System.Drawing.Icon.ExtractAssociatedIcon(manifestModuleName);
-<<<<<<< HEAD
             _sparkle = new Sparkle("https://deadpikle.github.io/NetSparkle/files/sample-app/appcast.xml", icon)
             {
                 UIFactory = new NetSparkle.NetFramework.WPF.WPFUIFactory()
             };
-=======
-            _sparkle = new Sparkle("https://deadpikle.github.io/NetSparkle/files/sample-app/appcast.xml", icon); //, "NetSparkleTestApp.exe");
-
->>>>>>> 1bd9331b
             // TLS 1.2 required by GitHub (https://developer.github.com/changes/2018-02-01-weak-crypto-removal-notice/)
             _sparkle.SecurityProtocolType = System.Net.SecurityProtocolType.Tls12;
             _sparkle.StartLoop(true, true);
         }
 
-        private void button1_Click(object sender, RoutedEventArgs e)
+        private void ManualUpdateCheck_Click(object sender, RoutedEventArgs e)
         {
             _sparkle.CheckForUpdatesAtUserRequest();
         }
