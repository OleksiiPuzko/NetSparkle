# NetSparkle

<<<<<<< HEAD
NetSparkle is a C# .NET update checker that allows you to easily download installer files and update your WinForms or C# WPF software. You provide, somewhere on the net, an rss xml file that advertises latest version. You also provide release notes. This library then checks for an update in the background, shows the user the release notes, and offers to download the new installer. The original NetSparkle library can be found [here](https://github.com/dei79/netsparkle).

**Please make sure to check the `develop` branch for the latest updates! It will be the default branch soon.**

## About This Fork

This is a fork of NetSparkle, which has been forked by various people at various times. As of 2017-01-16, this is the "latest" fork. I, Deadpikle, am not actively working on or maintaining this repo outside of issues or features I experience using it for work, but I welcome any and all bug reports, pull requests, and other feature changes. In other words, I'm happy to help maintain the code so we don't have a million forks floating around. I've contacted [dei79](https://github.com/dei79), the original author of NetSparkle who migrated his code from CodePlex to GitHub a few months ago, to see if we can collaborate on a single NetSparkle repo/organization, but haven't heard back.
=======
Simple .NET update checker & installer downloader. You provide, somewhere on the internet, an XML file with version history. You also provide release notes as HTML or Markdown files. This library then checks for an update in the background, shows the user the release notes, and offers to download the new installer.

- [About This Fork](#about-this-fork)
- [Basic Usage](#basic-usage)
- [Appcast](#appcast)
- Sparkle class
    - [Public Methods](#public-methods)
    - [Public Properties](#public-properties)
    - [Public Events](#public-events)
- [License](#license)
- [Requirements](#requirements)
- [Other Options](#other-options)

## About This Fork

This is a fork of NetSparkle, which has been forked by various people at various times. As of June 2017, this is the "latest" fork. I, Deadpikle, am not actively working on or maintaining this repo outside of issues or features I experience using it for work, but I welcome any and all bug reports, pull requests, and other feature changes. In other words, I'm happy to help maintain the code so we don't have a million forks floating around.
>>>>>>> d5bdf676

I highly recommend checking out [Squirrel.Windows](https://github.com/Squirrel/Squirrel.Windows), which is a more Chrome-like software updater. That repo is actively maintained. You could also check out [WinSparkle](https://github.com/vslavik/winsparkle), but there isn't a merged .NET binding yet.

<<<<<<< HEAD
=======
Honestly, this library needs a serious clean up and rewrite. Some of it is nice, such as the UIFactory separation to allow you to create your own UI, but some of the code is not so nice, such as the lack of better WPF support/GUI and the code organization. Perhaps someone reading this readme would like to help?

Some things TODO if you want to help:

- Address some of the TODO in the code
- Delete the downloaded installer once we're done? (Perhaps using START /wait?)
- I'm pretty sure there's a bug where `SecurityMode.Strict` doesn't properly check the DSA on update files
- Better WPF support. WPF app updates work right now, but this project has obviously been created for Forms instead. There's already been work to keep the UI separate from the actual updater, which is good, but better WPF support/documentation/etc. would be helpful.
- Could we do something neat to tie this in with [Squirrel.Windows](https://github.com/Squirrel/Squirrel.Windows)?
- Clean up the code (this is needed quite a bit)
- Update the example files and demo project (as of 2016-10-27, the NetSparkleTestAppWPF and SampleApplication projects work!)
- Allow for a WPF window to show changelog/download progress/etc. instead of forcing the user to make their own and implement the UIFactory and IDownloadProgress/IUpdateAvailable/etc. interfaces.
- Make demos more extensive to show off features

>>>>>>> d5bdf676
## Basic Usage

```csharp
_sparkle = new Sparkle(
    "http://example.com/appcast.xml",
    this.Icon,
    SecurityMode.Strict,
    "<DSAKeyValue>...</DSAKeyValue>",
);
_sparkle.CheckOnFirstApplicationIdle();
```

On the first Application.Idle event, your appcast.xml will be read and compared to the currently running version. If it's newer, the user will be notified with a little "toast" box if enabled, otherwise with the update dialog containing your release notes (if defined). The user can then ignore the update, ask to be reminded later, or download it now.

If you want to add a manual update in the background, do

```csharp
_sparkle.CheckForUpdatesQuietly();
```

If you want have a menu item for the user to check for updates, use

```csharp
_sparkle.CheckForUpdatesAtUserRequest();
```

If you have files that need saving, subscribe to the AboutToExitForInstallerRun event:

```csharp
_sparkle.AboutToExitForInstallerRun += ((x, cancellable) =>
{
	// ask the user to save, whatever else is needed to close down gracefully
});
```

## Appcast

NetSparkle uses Sparkle-compatible appcasts. Here is a sample appcast:

```xml
<?xml version="1.0" encoding="UTF-8"?>
<rss xmlns:dc="http://purl.org/dc/elements/1.1/" xmlns:sparkle="http://www.andymatuschak.org/xml-namespaces/sparkle" version="2.0">
    <channel>
        <title>NetSparkle Test App</title>
        <link>https://deadpikle.github.io/NetSparkle/files/sample-app/appcast.xml</link>
        <description>Most recent changes with links to updates.</description>
        <language>en</language>
        <item>
            <title>Version 2.0 (2 bugs fixed; 3 new features)</title>
            <sparkle:releaseNotesLink>
            https://deadpikle.github.io/NetSparkle/files/sample-app/2.0-release-notes.md
            </sparkle:releaseNotesLink>
            <pubDate>Thu, 27 Oct 2016 10:30:00 +0000</pubDate>
            <enclosure url="https://deadpikle.github.io/NetSparkle/files/sample-app/NetSparkleUpdate.exe"
                       sparkle:version="2.0"
                       length="12288"
                       type="application/octet-stream"
                       sparkle:dsaSignature="NSG/eKz9BaTJrRDvKSwYEaOumYpPMtMYRq+vjsNlHqRGku/Ual3EoQ==" />
        </item>
    </channel>
</rss>
```

NetSparkle reads the `<item>` tags to determine whether updates are available.

The important tags in each `<item>` are:

- `<description>`
    - A description of the update in HTML or Markdown.
    - Overrides the `<sparkle:releaseNotesLink>` tag.
- `<sparkle:releaseNotesLink>`
    - The URL to an HTML or Markdown document describing the update.
    - If the `<description>` tag is present, it will be used instead.
    - **Attributes**:
        - `sparkle:dsaSignature`, optional: the DSA signature of the document; if present, notes will only be displayed if the DSA signature is valid
- `<pubDate>`
    - The date this update was published
- `<enclosure>`
    - This tag describes the update file that NetSparkle will download.
    - **Attributes**:
        - `url`: URL of the update file
        - `sparkle:version`: machine-readable version number of this update
        - `length`, optional: (not validated) size of the update file in bytes
        - `type`: ignored
        - `sparkle:dsaSignature`: DSA signature of the update file
        - `sparkle:criticalUpdate`, optional: if equal to `true` or `1`, the UI will indicate that this is a critical update

By default, you need 2 DSA signatures (DSA Strict mode):

1. One in the enclosure tag for your download file (`sparkle:dsaSignature="..."`)
1. Another on your web server to secure the actual appcast file. **This file must be located at [CastURL].dsa**. In other words, if the appcast URL is http://example.com/awesome-software.xml, you need a valid DSA signature for that file at http://example.com/awesome-software.xml.dsa.

## Public Methods

- [Sparkle(string appcastUrl)](#sparklestring-appcasturl)
- [Sparkle(string appcastUrl, System.Drawing.Icon applicationIcon)](#sparklestring-appcasturl-systemdrawingicon-applicationicon)
- [Sparkle(string appcastUrl, System.Drawing.Icon applicationIcon, NetSparkle.SecurityMode securityMode)](#sparklestring-appcasturl-systemdrawingicon-applicationicon-netsparklesecuritymode-securitymode)
- [Sparkle(string appcastUrl, System.Drawing.Icon applicationIcon, NetSparkle.SecurityMode securityMode, string dsaPublicKey)](#sparklestring-appcasturl-systemdrawingicon-applicationicon-netsparklesecuritymode-securitymode-string-dsapublickey)
- [Sparkle(string appcastUrl, System.Drawing.Icon applicationIcon, NetSparkle.SecurityMode securityMode, string dsaPublicKey, string referenceAssembly)](#sparklestring-appcasturl-systemdrawingicon-applicationicon-netsparklesecuritymode-securitymode-string-dsapublickey-string-referenceassembly)
- [Sparkle(string appcastUrl, System.Drawing.Icon applicationIcon, NetSparkle.SecurityMode securityMode, string dsaPublicKey, string referenceAssembly, NetSparkle.Interfaces.IUIFactory factory)](#sparklestring-appcasturl-systemdrawingicon-applicationicon-netsparklesecuritymode-securitymode-string-dsapublickey-string-referenceassembly-netsparkleinterfacesiuifactory-factory)
- void [CancelFileDownload()](#void-cancelfiledownload)
- Task<NetSparkle.SparkleUpdateInfo> [CheckForUpdatesAtUserRequest()](#tasknetsparklesparkleupdateinfo-checkforupdatesatuserrequest)
- Task<NetSparkle.SparkleUpdateInfo> [CheckForUpdatesQuietly()](#tasknetsparklesparkleupdateinfo-checkforupdatesquietly)
- void [CheckOnFirstApplicationIdle()](#void-checkonfirstapplicationidle)
- void [Dispose()](#void-dispose)
- System.Uri [GetAbsoluteUrl(string)](#systemuri-getabsoluteurlstring)
- NetSparkle.Configuration [GetApplicationConfig()](#netsparkleconfiguration-getapplicationconfig)
- Task<NetSparkle.SparkleUpdateInfo> [GetUpdateStatus(NetSparkle.Configuration config)](#tasknetsparklesparkleupdateinfo-getupdatestatusnetsparkleconfiguration-config)
- System.Net.WebResponse [GetWebContentResponse(string url)](#systemnetwebresponse-getwebcontentresponsestring-url)
- System.IO.Stream [GetWebContentStream(string url)](#systemiostream-getwebcontentstreamstring-url)
- void [ReportDiagnosticMessage(string message)](#void-reportdiagnosticmessagestring-message)
- void [ShowUpdateNeededUI(bool isUpdateAlreadyDownloaded)](#void-showupdateneededuibool-isupdatealreadydownloaded)
- void [ShowUpdateNeededUI(NetSparkle.AppCastItem[], bool)](#void-showupdateneededuinetsparkleappcastitem-bool)
- void [StartLoop(bool doInitialCheck)](#void-startloopbool-doinitialcheck)
- void [StartLoop(bool doInitialCheck, bool forceInitialCheck)](#void-startloopbool-doinitialcheck-bool-forceinitialcheck)
- void [StartLoop(bool doInitialCheck, bool forceInitialCheck, System.TimeSpan checkFrequency)](#void-startloopbool-doinitialcheck-bool-forceinitialcheck-systemtimespan-checkfrequency)
- void [StartLoop(bool doInitialCheck, System.TimeSpan checkFrequency)](#void-startloopbool-doinitialcheck-systemtimespan-checkfrequency)
- void [StopLoop()](#void-stoploop)

### Sparkle(string appcastUrl)

Initializes a new instance of the Sparkle class with the given appcast URL.

| Name | Description |
| ---- | ----------- |
| appcastUrl | *System.String*<br>the URL of the appcast file |

### Sparkle(string appcastUrl, System.Drawing.Icon applicationIcon)

Initializes a new instance of the Sparkle class with the given appcast URL and an Icon for the update UI.

| Name | Description |
| ---- | ----------- |
| appcastUrl | *System.String*<br>the URL of the appcast file |
| applicationIcon | *System.Drawing.Icon*<br>Icon to be displayed in the update UI. If you're invoking this from a form, this would be `this.Icon`. |

### Sparkle(string appcastUrl, System.Drawing.Icon applicationIcon, NetSparkle.SecurityMode securityMode)

Initializes a new instance of the Sparkle class with the given appcast URL, an Icon for the update UI, and the security mode for DSA signatures.

| Name | Description |
| ---- | ----------- |
| appcastUrl | *System.String*<br>the URL of the appcast file |
| applicationIcon | *System.Drawing.Icon*<br>Icon to be displayed in the update UI. If you're invoking this from a form, this would be `this.Icon`. |
| securityMode | *NetSparkle.SecurityMode*<br>the security mode to be used when checking DSA signatures |

### Sparkle(string appcastUrl, System.Drawing.Icon applicationIcon, NetSparkle.SecurityMode securityMode, string dsaPublicKey)

Initializes a new instance of the Sparkle class with the given appcast URL, an Icon for the update UI, the security mode for DSA signatures, and the DSA public key.

| Name | Description |
| ---- | ----------- |
| appcastUrl | *System.String*<br>the URL of the appcast file |
| applicationIcon | *System.Drawing.Icon*<br>Icon to be displayed in the update UI. If you're invoking this from a form, this would be `this.Icon`. |
| securityMode | *NetSparkle.SecurityMode*<br>the security mode to be used when checking DSA signatures |
| dsaPublicKey | *System.String*<br>the DSA public key for checking signatures, in XML Signature (`<DSAKeyValue>`) format<br>if null, a file named "NetSparkle_DSA.pub" is used instead |

### Sparkle(string appcastUrl, System.Drawing.Icon applicationIcon, NetSparkle.SecurityMode securityMode, string dsaPublicKey, string referenceAssembly)

Initializes a new instance of the Sparkle class with the given appcast URL, an Icon for the update UI, the security mode for DSA signatures, the DSA public key, and the name of the assembly to use when comparing update versions.

| Name | Description |
| ---- | ----------- |
| appcastUrl | *System.String*<br>the URL of the appcast file |
| applicationIcon | *System.Drawing.Icon*<br>Icon to be displayed in the update UI. If you're invoking this from a form, this would be `this.Icon`. |
| securityMode | *NetSparkle.SecurityMode*<br>the security mode to be used when checking DSA signatures |
| dsaPublicKey | *System.String*<br>the DSA public key for checking signatures, in XML Signature (`<DSAKeyValue>`) format<br>if null, a file named "NetSparkle_DSA.pub" is used instead |
| referenceAssembly | *System.String*<br>the name of the assembly to use for comparison when checking update versions |

### Sparkle(string appcastUrl, System.Drawing.Icon applicationIcon, NetSparkle.SecurityMode securityMode, string dsaPublicKey, string referenceAssembly, NetSparkle.Interfaces.IUIFactory factory)

Initializes a new instance of the Sparkle class with the given appcast URL, an Icon for the update UI, the security mode for DSA signatures, the DSA public key, the name of the assembly to use when comparing update versions, and a UI factory to use in place of the default UI.

| Name | Description |
| ---- | ----------- |
| appcastUrl | *System.String*<br>the URL of the appcast file |
| applicationIcon | *System.Drawing.Icon*<br>Icon to be displayed in the update UI. If you're invoking this from a form, this would be `this.Icon`. |
| securityMode | *NetSparkle.SecurityMode*<br>the security mode to be used when checking DSA signatures |
| dsaPublicKey | *System.String*<br>the DSA public key for checking signatures, in XML Signature (`<DSAKeyValue>`) format<br>if null, a file named "NetSparkle_DSA.pub" is used instead |
| referenceAssembly | *System.String*<br>the name of the assembly to use for comparison when checking update versions |
| factory | *NetSparkle.Interfaces.IUIFactory*<br>a UI factory to use in place of the default UI |

### void CancelFileDownload()

Cancels an in-progress download and deletes the temporary file.

### Task<NetSparkle.SparkleUpdateInfo> CheckForUpdatesAtUserRequest()

Check for updates, using interaction appropriate for if the user just said "check for updates".

### Task<NetSparkle.SparkleUpdateInfo> CheckForUpdatesQuietly()

Check for updates, using interaction appropriate for where the user doesn't know you're doing it, so be polite.

### void CheckOnFirstApplicationIdle()

(WinForms only) Schedules an update check to happen on the first Application.Idle event.

### void Dispose()

Inherited from IDisposable. Stops all background activities.

### System.Uri GetAbsoluteUrl(string)

Creates a System.Uri from a URL string. If the URL is relative, converts it to an absolute URL based on the appcast URL.

| Name | Description |
| ---- | ----------- |
| url | *System.String*<br>relative or absolute URL |

### NetSparkle.Configuration GetApplicationConfig()

Reads the local Sparkle configuration for the given reference assembly.

### Task<NetSparkle.SparkleUpdateInfo> GetUpdateStatus(NetSparkle.Configuration config)

This method checks if an update is required. During this process the appcast will be downloaded and checked against the reference assembly. Ensure that the calling process has read access to the reference assembly. This method is also called from the background loops.

| Name | Description |
| ---- | ----------- |
| config | *NetSparkle.Configuration*<br>the NetSparkle configuration for the reference assembly |

**Returns**: NetSparkle.SparkleUpdateInfo with information on whether there is an update available or not.

### System.Net.WebResponse GetWebContentResponse(string url)

Used by NetSparkle.AppCast to fetch the appcast and DSA signature.

### System.IO.Stream GetWebContentStream(string url)

Used by NetSparkle.AppCast to fetch the appcast and DSA signature as a System.IO.Stream.

### void ReportDiagnosticMessage(string message)

This method reports a message in the diagnostic window.

### void ShowUpdateNeededUI(bool isUpdateAlreadyDownloaded)

Shows the update UI with the latest downloaded update information.

| Name | Description |
| ---- | ----------- |
| isUpdateAlreadyDownloaded | *System.Boolean*<br>If true, make sure UI text shows that the user is about to install the file instead of download it. |

### void ShowUpdateNeededUI(NetSparkle.AppCastItem[], bool)

Shows the update needed UI with the given set of updates.

| Name | Description |
| ---- | ----------- |
| updates | *NetSparkle.AppCastItem[]*<br>updates to show UI for |
| isUpdateAlreadyDownloaded | *System.Boolean*<br>If true, make sure UI text shows that the user is about to install the file instead of download it. |

### void StartLoop(bool doInitialCheck)

Starts a NetSparkle background loop to check for updates every 24 hours.

You should only call this function when your app is initialized and shows its main window.

| Name | Description |
| ---- | ----------- |
| doInitialCheck | *System.Boolean*<br>whether the first check should happen before or after the first interval |

### void StartLoop(bool doInitialCheck, bool forceInitialCheck)

Starts a NetSparkle background loop to check for updates every 24 hours.

You should only call this function when your app is initialized and shows its main window.

| Name | Description |
| ---- | ----------- |
| doInitialCheck | *System.Boolean*<br>whether the first check should happen before or after the first interval |
| forceInitialCheck | *System.Boolean*<br>if doInitialCheck is true, whether the first check should happen even if the last check was less than 24 hours ago |

### void StartLoop(bool doInitialCheck, bool forceInitialCheck, System.TimeSpan checkFrequency)

Starts a NetSparkle background loop to check for updates on a given interval.

You should only call this function when your app is initialized and shows its main window.

| Name | Description |
| ---- | ----------- |
| doInitialCheck | *System.Boolean*<br>whether the first check should happen before or after the first period |
| forceInitialCheck | *System.Boolean*<br>if doInitialCheck is true, whether the first check should happen even if the last check was within the last checkFrequency interval |
| checkFrequency | *System.TimeSpan*<br>the interval to wait between update checks |

### void StartLoop(bool doInitialCheck, System.TimeSpan checkFrequency)

Starts a NetSparkle background loop to check for updates on a given interval.

You should only call this function when your app is initialized and shows its main window.

| Name | Description |
| ---- | ----------- |
| doInitialCheck | *System.Boolean*<br>whether the first check should happen before or after the first interval |
| checkFrequency | *System.TimeSpan*<br>the interval to wait between update checks |

### void StopLoop()

Stops the Sparkle background loop. Called automatically by [Dispose](#void-dispose).

## Public Properties

- string [AppcastUrl](#string-appcasturl--get-set-) { get; set; }
- NetSparkle.CheckingForUpdatesWindow [CheckingForUpdatesWindow](#netsparklecheckingforupdateswindow-checkingforupdateswindow--get-set-) { get; set; }
- System.Action [ClearOldInstallers](#systemaction-clearoldinstallers--get-set-) { get; set; }
- NetSparkle.Configuration [Configuration](#netsparkleconfiguration-configuration--get-set-) { get; set; }
- string [CustomInstallerArguments](#string-custominstallerarguments--get-set-) { get; set; }
- NetSparkle.DSAChecker [DSAChecker](#netsparkledsachecker-dsachecker--get-set-) { get; set; }
- bool [EnableSystemProfiling](#bool-enablesystemprofiling--get-private-set-) { get; private set; }
- string [ExtraJsonData](#string-extrajsondata--get-set-) { get; set; }
- bool [HideReleaseNotes](#bool-hidereleasenotes--get-private-set-) { get; private set; }
- bool [IsUpdateLoopRunning](#bool-isupdatelooprunning--get-) { get; }
- NetSparkle.AppCastItem[] [LatestAppCastItems](#netsparkleappcastitem-latestappcastitems--get-) { get; }
- [PrintDiagnosticToConsole](#printdiagnostictoconsole--get-set-) { get; set; }
- NetSparkle.Interfaces.IDownloadProgress [ProgressWindow](#netsparkleinterfacesidownloadprogress-progresswindow--get-set-) { get; set; }
- bool [RelaunchAfterUpdate](#bool-relaunchafterupdate--get-set-) { get; set; }
- bool [ShowsUIOnMainThread](#bool-showsuionmainthread--get-set-) { get; set; }
- NetSparkle.Sparkle.SilentModeTypes [SilentMode](#netsparklesparklesilentmodetypes-silentmode--get-set-) { get; set; }
- System.Uri [SystemProfileUrl](#systemuri-systemprofileurl--get-private-set-) { get; private set; }
- string [TmpDownloadFilePath](#string-tmpdownloadfilepath--get-set-) { get; set; }
- bool [TrustEverySSLConnection](#bool-trusteverysslconnection--get-set-) { get; set; }
- NetSparkle.Interfaces.IUIFactory [UIFactory](#netsparkleinterfacesiuifactory-uifactory--get-set-) { get; set; }
- bool [UpdateMarkedCritical](#bool-updatemarkedcritical--get-) { get; }
- bool [UseNotificationToast](#bool-usenotificationtoast--get-set-) { get; set; }
- NetSparkle.Interfaces.IUpdateAvailable [UserWindow](#netsparkleinterfacesiupdateavailable-userwindow--get-set-) { get; set; }

### string AppcastUrl { get; set; }

Gets or sets the appcast URL

### NetSparkle.CheckingForUpdatesWindow CheckingForUpdatesWindow { get; set; }

The user interface window that shows the 'Checking for Updates...' form. TODO: Make this an interface so user can config their own UI

### System.Action ClearOldInstallers { get; set; }

Function that is called asynchronously to clean up old installers that have been downloaded with SilentModeTypes.DownloadNoInstall or SilentModeTypes.DownloadAndInstall.

### NetSparkle.Configuration Configuration { get; set; }

The NetSparkle configuration object for the current assembly. TODO: this should be private, and only accessed by [GetApplicationConfig](#netsparkleconfiguration-getapplicationconfig)

### string CustomInstallerArguments { get; set; }

Run the downloaded installer with these arguments

### NetSparkle.DSAChecker DSAChecker { get; set; }

The DSA checker

### bool EnableSystemProfiling { get; private set; }

Enables system profiling against a profile server. URL to submit to is stored in [SystemProfileUrl](#systemuri-systemprofileurl--get-private-set-)

### string ExtraJsonData { get; set; }

If not "", sends extra JSON via POST to server with the web request for update information and for the DSA signature.

### bool HideReleaseNotes { get; private set; }

Hides the release notes view when an update is found.

### bool IsUpdateLoopRunning { get; }

Whether or not the update loop is running

### NetSparkle.AppCastItem[] LatestAppCastItems { get; }

Returns the latest appcast items to the caller. Might be null.

### PrintDiagnosticToConsole { get; set; }

If true, prints diagnostic messages to Console.WriteLine rather than Debug.WriteLine

### NetSparkle.Interfaces.IDownloadProgress ProgressWindow { get; set; }

The user interface window that shows a download progress bar, and then asks to install and relaunch the application

### bool RelaunchAfterUpdate { get; set; }

Defines if the application needs to be relaunched after executing the downloaded installer

### bool ShowsUIOnMainThread { get; set; }

WinForms only. If true, tries to run UI code on the main thread using System.Threading.SynchronizationContext.

### NetSparkle.Sparkle.SilentModeTypes SilentMode { get; set; }

Set the silent mode type for Sparkle to use when there is a valid update for the software

### System.Uri SystemProfileUrl { get; private set; }

If [EnableSystemProfiling](#bool-enablesystemprofiling--get-private-set-) is true, system profile information is sent to this URL

### string TmpDownloadFilePath { get; set; }

If set, downloads files to this path. If the folder doesn't already exist, creates the folder. Note that this variable is a path, not a full file name.

### bool TrustEverySSLConnection { get; set; }

If true, don't check the validity of SSL certificates

### NetSparkle.Interfaces.IUIFactory UIFactory { get; set; }

Factory for creating UI forms like progress window, etc.

### bool UpdateMarkedCritical { get; }

Loops through all of the most recently grabbed app cast items and checks if any of them are marked as critical

### bool UseNotificationToast { get; set; }

Specifies if you want to use the notification toast

### NetSparkle.Interfaces.IUpdateAvailable UserWindow { get; set; }

The user interface window that shows the release notes and asks the user to skip, later or update

## Public Events

- [AboutToExitForInstallerRun](#abouttoexitforinstallerrun)
- [AboutToExitForInstallerRunAsync](#abouttoexitforinstallerrunasync)
- [CheckLoopFinished](#checkloopfinished)
- [CheckLoopStarted](#checkloopstarted)
- [DownloadCanceled](#downloadcanceled)
- [DownloadedFileIsCorrupt](#downloadedfileiscorrupt)
- [DownloadedFileReady](#downloadedfileready)
- [DownloadError](#downloaderror)
- [FinishedDownloading](#finisheddownloading)
- [StartedDownloading](#starteddownloading)
- [UpdateCheckFinished](#updatecheckfinished)
- [UpdateCheckStarted](#updatecheckstarted)
- [UpdateDetected](#updatedetected)
- [UserSkippedVersion](#userskippedversion)

### AboutToExitForInstallerRun

**Delegate**: void System.ComponentModel.CancelEventHandler(object sender, System.ComponentModel.CancelEventArgs e)

Subscribe to this to get a chance to shut down gracefully before quitting. If [AboutToExitForInstallerRunAsync](#abouttoexitforinstallerrunasync) is set, this has no effect.

### AboutToExitForInstallerRunAsync

**Delegate**: Task CancelEventHandlerAsync(object sender, System.ComponentModel.CancelEventArgs e)

Subscribe to this to get a chance to asynchronously shut down gracefully before quitting. This overrides [AboutToExitForInstallerRun](#abouttoexitforinstallerrun).

### CheckLoopFinished

**Delegate**: void NetSparkle.LoopFinishedOperation(object sender, bool updateRequired)

This event will be raised when a check loop is finished

### CheckLoopStarted

**Delegate**: void NetSparkle.LoopStartedOperation(object sender)

This event will be raised when a check loop will be started

### DownloadCanceled

**Delegate**: void NetSparkle.DownloadEvent(string path)

Called when the download has been canceled

### DownloadedFileIsCorrupt

**Delegate**: void NetSparkle.DownloadedFileIsCorrupt(NetSparkle.AppCastItem item, string downloadPath)

Called when the downloaded file is downloaded (or at least partially on disk) and the DSA signature doesn't match. When this is called, Sparkle is not taking any further action to try to download the install file during this instance of the software. In order to make Sparkle try again, you must delete the file off disk yourself. Sparkle will try again after the software is restarted.

### DownloadedFileReady

**Delegate**: void NetSparkle.DownloadedFileReady(NetSparkle.AppCastItem item, string downloadPath)

Called when the downloaded file is fully downloaded and verified regardless of the value for SilentMode. Note that if you are installing fully silently, this will be called before the install file is executed, so don't manually initiate the file or anything.

### DownloadError

**Delegate**: void NetSparkle.DownloadEvent(string path)

Called when the download has downloaded but has an error other than corruption

### FinishedDownloading

**Delegate**: void NetSparkle.DownloadEvent(string path)

Called when the download has finished successfully

### StartedDownloading

**Delegate**: void NetSparkle.DownloadEvent(string path)

Called when the download has just started

### UpdateCheckFinished

**Delegate**: void NetSparkle.UpdateCheckFinished(object sender, NetSparkle.UpdateStatus status)

Called when update check is all done. May or may not have called [UpdateDetected](#updatedetected) in the middle.

### UpdateCheckStarted

**Delegate**: void NetSparkle.UpdateCheckStarted(object sender)

Called when update check has just started

### UpdateDetected

**Delegate**: void NetSparkle.UpdateDetected(object sender, NetSparkle.UpdateDetectedEventArgs e)

This event can be used to override the standard user interface process when an update is detected

### UserSkippedVersion

**Delegate**: void NetSparkle.UserSkippedVersion(NetSparkle.AppCastItem item, string downloadPath)

Called when the user skips some version of the application.

## License

NetSparkle is available under the [MIT License](LICENSE).

## Requirements

- .NET 4.5

## Other Options

An incomplete list of other projects related to updating:

- [NAppUpdate](https://github.com/synhershko/NAppUpdate)
- [Squirrel.Windows](https://github.com/Squirrel/Squirrel.Windows)
- [WinSparkle](https://github.com/vslavik/winsparkle)
<|MERGE_RESOLUTION|>--- conflicted
+++ resolved
@@ -1,583 +1,554 @@
-# NetSparkle
-
-<<<<<<< HEAD
-NetSparkle is a C# .NET update checker that allows you to easily download installer files and update your WinForms or C# WPF software. You provide, somewhere on the net, an rss xml file that advertises latest version. You also provide release notes. This library then checks for an update in the background, shows the user the release notes, and offers to download the new installer. The original NetSparkle library can be found [here](https://github.com/dei79/netsparkle).
-
-**Please make sure to check the `develop` branch for the latest updates! It will be the default branch soon.**
-
-## About This Fork
-
-This is a fork of NetSparkle, which has been forked by various people at various times. As of 2017-01-16, this is the "latest" fork. I, Deadpikle, am not actively working on or maintaining this repo outside of issues or features I experience using it for work, but I welcome any and all bug reports, pull requests, and other feature changes. In other words, I'm happy to help maintain the code so we don't have a million forks floating around. I've contacted [dei79](https://github.com/dei79), the original author of NetSparkle who migrated his code from CodePlex to GitHub a few months ago, to see if we can collaborate on a single NetSparkle repo/organization, but haven't heard back.
-=======
-Simple .NET update checker & installer downloader. You provide, somewhere on the internet, an XML file with version history. You also provide release notes as HTML or Markdown files. This library then checks for an update in the background, shows the user the release notes, and offers to download the new installer.
-
-- [About This Fork](#about-this-fork)
-- [Basic Usage](#basic-usage)
-- [Appcast](#appcast)
-- Sparkle class
-    - [Public Methods](#public-methods)
-    - [Public Properties](#public-properties)
-    - [Public Events](#public-events)
-- [License](#license)
-- [Requirements](#requirements)
-- [Other Options](#other-options)
-
-## About This Fork
-
-This is a fork of NetSparkle, which has been forked by various people at various times. As of June 2017, this is the "latest" fork. I, Deadpikle, am not actively working on or maintaining this repo outside of issues or features I experience using it for work, but I welcome any and all bug reports, pull requests, and other feature changes. In other words, I'm happy to help maintain the code so we don't have a million forks floating around.
->>>>>>> d5bdf676
-
-I highly recommend checking out [Squirrel.Windows](https://github.com/Squirrel/Squirrel.Windows), which is a more Chrome-like software updater. That repo is actively maintained. You could also check out [WinSparkle](https://github.com/vslavik/winsparkle), but there isn't a merged .NET binding yet.
-
-<<<<<<< HEAD
-=======
-Honestly, this library needs a serious clean up and rewrite. Some of it is nice, such as the UIFactory separation to allow you to create your own UI, but some of the code is not so nice, such as the lack of better WPF support/GUI and the code organization. Perhaps someone reading this readme would like to help?
-
-Some things TODO if you want to help:
-
-- Address some of the TODO in the code
-- Delete the downloaded installer once we're done? (Perhaps using START /wait?)
-- I'm pretty sure there's a bug where `SecurityMode.Strict` doesn't properly check the DSA on update files
-- Better WPF support. WPF app updates work right now, but this project has obviously been created for Forms instead. There's already been work to keep the UI separate from the actual updater, which is good, but better WPF support/documentation/etc. would be helpful.
-- Could we do something neat to tie this in with [Squirrel.Windows](https://github.com/Squirrel/Squirrel.Windows)?
-- Clean up the code (this is needed quite a bit)
-- Update the example files and demo project (as of 2016-10-27, the NetSparkleTestAppWPF and SampleApplication projects work!)
-- Allow for a WPF window to show changelog/download progress/etc. instead of forcing the user to make their own and implement the UIFactory and IDownloadProgress/IUpdateAvailable/etc. interfaces.
-- Make demos more extensive to show off features
-
->>>>>>> d5bdf676
-## Basic Usage
-
-```csharp
-_sparkle = new Sparkle(
-    "http://example.com/appcast.xml",
-    this.Icon,
-    SecurityMode.Strict,
-    "<DSAKeyValue>...</DSAKeyValue>",
-);
-_sparkle.CheckOnFirstApplicationIdle();
-```
-
-On the first Application.Idle event, your appcast.xml will be read and compared to the currently running version. If it's newer, the user will be notified with a little "toast" box if enabled, otherwise with the update dialog containing your release notes (if defined). The user can then ignore the update, ask to be reminded later, or download it now.
-
-If you want to add a manual update in the background, do
-
-```csharp
-_sparkle.CheckForUpdatesQuietly();
-```
-
-If you want have a menu item for the user to check for updates, use
-
-```csharp
-_sparkle.CheckForUpdatesAtUserRequest();
-```
-
-If you have files that need saving, subscribe to the AboutToExitForInstallerRun event:
-
-```csharp
-_sparkle.AboutToExitForInstallerRun += ((x, cancellable) =>
-{
-	// ask the user to save, whatever else is needed to close down gracefully
-});
-```
-
-## Appcast
-
-NetSparkle uses Sparkle-compatible appcasts. Here is a sample appcast:
-
-```xml
-<?xml version="1.0" encoding="UTF-8"?>
-<rss xmlns:dc="http://purl.org/dc/elements/1.1/" xmlns:sparkle="http://www.andymatuschak.org/xml-namespaces/sparkle" version="2.0">
-    <channel>
-        <title>NetSparkle Test App</title>
-        <link>https://deadpikle.github.io/NetSparkle/files/sample-app/appcast.xml</link>
-        <description>Most recent changes with links to updates.</description>
-        <language>en</language>
-        <item>
-            <title>Version 2.0 (2 bugs fixed; 3 new features)</title>
-            <sparkle:releaseNotesLink>
-            https://deadpikle.github.io/NetSparkle/files/sample-app/2.0-release-notes.md
-            </sparkle:releaseNotesLink>
-            <pubDate>Thu, 27 Oct 2016 10:30:00 +0000</pubDate>
-            <enclosure url="https://deadpikle.github.io/NetSparkle/files/sample-app/NetSparkleUpdate.exe"
-                       sparkle:version="2.0"
-                       length="12288"
-                       type="application/octet-stream"
-                       sparkle:dsaSignature="NSG/eKz9BaTJrRDvKSwYEaOumYpPMtMYRq+vjsNlHqRGku/Ual3EoQ==" />
-        </item>
-    </channel>
-</rss>
-```
-
-NetSparkle reads the `<item>` tags to determine whether updates are available.
-
-The important tags in each `<item>` are:
-
-- `<description>`
-    - A description of the update in HTML or Markdown.
-    - Overrides the `<sparkle:releaseNotesLink>` tag.
-- `<sparkle:releaseNotesLink>`
-    - The URL to an HTML or Markdown document describing the update.
-    - If the `<description>` tag is present, it will be used instead.
-    - **Attributes**:
-        - `sparkle:dsaSignature`, optional: the DSA signature of the document; if present, notes will only be displayed if the DSA signature is valid
-- `<pubDate>`
-    - The date this update was published
-- `<enclosure>`
-    - This tag describes the update file that NetSparkle will download.
-    - **Attributes**:
-        - `url`: URL of the update file
-        - `sparkle:version`: machine-readable version number of this update
-        - `length`, optional: (not validated) size of the update file in bytes
-        - `type`: ignored
-        - `sparkle:dsaSignature`: DSA signature of the update file
-        - `sparkle:criticalUpdate`, optional: if equal to `true` or `1`, the UI will indicate that this is a critical update
-
-By default, you need 2 DSA signatures (DSA Strict mode):
-
-1. One in the enclosure tag for your download file (`sparkle:dsaSignature="..."`)
-1. Another on your web server to secure the actual appcast file. **This file must be located at [CastURL].dsa**. In other words, if the appcast URL is http://example.com/awesome-software.xml, you need a valid DSA signature for that file at http://example.com/awesome-software.xml.dsa.
-
-## Public Methods
-
-- [Sparkle(string appcastUrl)](#sparklestring-appcasturl)
-- [Sparkle(string appcastUrl, System.Drawing.Icon applicationIcon)](#sparklestring-appcasturl-systemdrawingicon-applicationicon)
-- [Sparkle(string appcastUrl, System.Drawing.Icon applicationIcon, NetSparkle.SecurityMode securityMode)](#sparklestring-appcasturl-systemdrawingicon-applicationicon-netsparklesecuritymode-securitymode)
-- [Sparkle(string appcastUrl, System.Drawing.Icon applicationIcon, NetSparkle.SecurityMode securityMode, string dsaPublicKey)](#sparklestring-appcasturl-systemdrawingicon-applicationicon-netsparklesecuritymode-securitymode-string-dsapublickey)
-- [Sparkle(string appcastUrl, System.Drawing.Icon applicationIcon, NetSparkle.SecurityMode securityMode, string dsaPublicKey, string referenceAssembly)](#sparklestring-appcasturl-systemdrawingicon-applicationicon-netsparklesecuritymode-securitymode-string-dsapublickey-string-referenceassembly)
-- [Sparkle(string appcastUrl, System.Drawing.Icon applicationIcon, NetSparkle.SecurityMode securityMode, string dsaPublicKey, string referenceAssembly, NetSparkle.Interfaces.IUIFactory factory)](#sparklestring-appcasturl-systemdrawingicon-applicationicon-netsparklesecuritymode-securitymode-string-dsapublickey-string-referenceassembly-netsparkleinterfacesiuifactory-factory)
-- void [CancelFileDownload()](#void-cancelfiledownload)
-- Task<NetSparkle.SparkleUpdateInfo> [CheckForUpdatesAtUserRequest()](#tasknetsparklesparkleupdateinfo-checkforupdatesatuserrequest)
-- Task<NetSparkle.SparkleUpdateInfo> [CheckForUpdatesQuietly()](#tasknetsparklesparkleupdateinfo-checkforupdatesquietly)
-- void [CheckOnFirstApplicationIdle()](#void-checkonfirstapplicationidle)
-- void [Dispose()](#void-dispose)
-- System.Uri [GetAbsoluteUrl(string)](#systemuri-getabsoluteurlstring)
-- NetSparkle.Configuration [GetApplicationConfig()](#netsparkleconfiguration-getapplicationconfig)
-- Task<NetSparkle.SparkleUpdateInfo> [GetUpdateStatus(NetSparkle.Configuration config)](#tasknetsparklesparkleupdateinfo-getupdatestatusnetsparkleconfiguration-config)
-- System.Net.WebResponse [GetWebContentResponse(string url)](#systemnetwebresponse-getwebcontentresponsestring-url)
-- System.IO.Stream [GetWebContentStream(string url)](#systemiostream-getwebcontentstreamstring-url)
-- void [ReportDiagnosticMessage(string message)](#void-reportdiagnosticmessagestring-message)
-- void [ShowUpdateNeededUI(bool isUpdateAlreadyDownloaded)](#void-showupdateneededuibool-isupdatealreadydownloaded)
-- void [ShowUpdateNeededUI(NetSparkle.AppCastItem[], bool)](#void-showupdateneededuinetsparkleappcastitem-bool)
-- void [StartLoop(bool doInitialCheck)](#void-startloopbool-doinitialcheck)
-- void [StartLoop(bool doInitialCheck, bool forceInitialCheck)](#void-startloopbool-doinitialcheck-bool-forceinitialcheck)
-- void [StartLoop(bool doInitialCheck, bool forceInitialCheck, System.TimeSpan checkFrequency)](#void-startloopbool-doinitialcheck-bool-forceinitialcheck-systemtimespan-checkfrequency)
-- void [StartLoop(bool doInitialCheck, System.TimeSpan checkFrequency)](#void-startloopbool-doinitialcheck-systemtimespan-checkfrequency)
-- void [StopLoop()](#void-stoploop)
-
-### Sparkle(string appcastUrl)
-
-Initializes a new instance of the Sparkle class with the given appcast URL.
-
-| Name | Description |
-| ---- | ----------- |
-| appcastUrl | *System.String*<br>the URL of the appcast file |
-
-### Sparkle(string appcastUrl, System.Drawing.Icon applicationIcon)
-
-Initializes a new instance of the Sparkle class with the given appcast URL and an Icon for the update UI.
-
-| Name | Description |
-| ---- | ----------- |
-| appcastUrl | *System.String*<br>the URL of the appcast file |
-| applicationIcon | *System.Drawing.Icon*<br>Icon to be displayed in the update UI. If you're invoking this from a form, this would be `this.Icon`. |
-
-### Sparkle(string appcastUrl, System.Drawing.Icon applicationIcon, NetSparkle.SecurityMode securityMode)
-
-Initializes a new instance of the Sparkle class with the given appcast URL, an Icon for the update UI, and the security mode for DSA signatures.
-
-| Name | Description |
-| ---- | ----------- |
-| appcastUrl | *System.String*<br>the URL of the appcast file |
-| applicationIcon | *System.Drawing.Icon*<br>Icon to be displayed in the update UI. If you're invoking this from a form, this would be `this.Icon`. |
-| securityMode | *NetSparkle.SecurityMode*<br>the security mode to be used when checking DSA signatures |
-
-### Sparkle(string appcastUrl, System.Drawing.Icon applicationIcon, NetSparkle.SecurityMode securityMode, string dsaPublicKey)
-
-Initializes a new instance of the Sparkle class with the given appcast URL, an Icon for the update UI, the security mode for DSA signatures, and the DSA public key.
-
-| Name | Description |
-| ---- | ----------- |
-| appcastUrl | *System.String*<br>the URL of the appcast file |
-| applicationIcon | *System.Drawing.Icon*<br>Icon to be displayed in the update UI. If you're invoking this from a form, this would be `this.Icon`. |
-| securityMode | *NetSparkle.SecurityMode*<br>the security mode to be used when checking DSA signatures |
-| dsaPublicKey | *System.String*<br>the DSA public key for checking signatures, in XML Signature (`<DSAKeyValue>`) format<br>if null, a file named "NetSparkle_DSA.pub" is used instead |
-
-### Sparkle(string appcastUrl, System.Drawing.Icon applicationIcon, NetSparkle.SecurityMode securityMode, string dsaPublicKey, string referenceAssembly)
-
-Initializes a new instance of the Sparkle class with the given appcast URL, an Icon for the update UI, the security mode for DSA signatures, the DSA public key, and the name of the assembly to use when comparing update versions.
-
-| Name | Description |
-| ---- | ----------- |
-| appcastUrl | *System.String*<br>the URL of the appcast file |
-| applicationIcon | *System.Drawing.Icon*<br>Icon to be displayed in the update UI. If you're invoking this from a form, this would be `this.Icon`. |
-| securityMode | *NetSparkle.SecurityMode*<br>the security mode to be used when checking DSA signatures |
-| dsaPublicKey | *System.String*<br>the DSA public key for checking signatures, in XML Signature (`<DSAKeyValue>`) format<br>if null, a file named "NetSparkle_DSA.pub" is used instead |
-| referenceAssembly | *System.String*<br>the name of the assembly to use for comparison when checking update versions |
-
-### Sparkle(string appcastUrl, System.Drawing.Icon applicationIcon, NetSparkle.SecurityMode securityMode, string dsaPublicKey, string referenceAssembly, NetSparkle.Interfaces.IUIFactory factory)
-
-Initializes a new instance of the Sparkle class with the given appcast URL, an Icon for the update UI, the security mode for DSA signatures, the DSA public key, the name of the assembly to use when comparing update versions, and a UI factory to use in place of the default UI.
-
-| Name | Description |
-| ---- | ----------- |
-| appcastUrl | *System.String*<br>the URL of the appcast file |
-| applicationIcon | *System.Drawing.Icon*<br>Icon to be displayed in the update UI. If you're invoking this from a form, this would be `this.Icon`. |
-| securityMode | *NetSparkle.SecurityMode*<br>the security mode to be used when checking DSA signatures |
-| dsaPublicKey | *System.String*<br>the DSA public key for checking signatures, in XML Signature (`<DSAKeyValue>`) format<br>if null, a file named "NetSparkle_DSA.pub" is used instead |
-| referenceAssembly | *System.String*<br>the name of the assembly to use for comparison when checking update versions |
-| factory | *NetSparkle.Interfaces.IUIFactory*<br>a UI factory to use in place of the default UI |
-
-### void CancelFileDownload()
-
-Cancels an in-progress download and deletes the temporary file.
-
-### Task<NetSparkle.SparkleUpdateInfo> CheckForUpdatesAtUserRequest()
-
-Check for updates, using interaction appropriate for if the user just said "check for updates".
-
-### Task<NetSparkle.SparkleUpdateInfo> CheckForUpdatesQuietly()
-
-Check for updates, using interaction appropriate for where the user doesn't know you're doing it, so be polite.
-
-### void CheckOnFirstApplicationIdle()
-
-(WinForms only) Schedules an update check to happen on the first Application.Idle event.
-
-### void Dispose()
-
-Inherited from IDisposable. Stops all background activities.
-
-### System.Uri GetAbsoluteUrl(string)
-
-Creates a System.Uri from a URL string. If the URL is relative, converts it to an absolute URL based on the appcast URL.
-
-| Name | Description |
-| ---- | ----------- |
-| url | *System.String*<br>relative or absolute URL |
-
-### NetSparkle.Configuration GetApplicationConfig()
-
-Reads the local Sparkle configuration for the given reference assembly.
-
-### Task<NetSparkle.SparkleUpdateInfo> GetUpdateStatus(NetSparkle.Configuration config)
-
-This method checks if an update is required. During this process the appcast will be downloaded and checked against the reference assembly. Ensure that the calling process has read access to the reference assembly. This method is also called from the background loops.
-
-| Name | Description |
-| ---- | ----------- |
-| config | *NetSparkle.Configuration*<br>the NetSparkle configuration for the reference assembly |
-
-**Returns**: NetSparkle.SparkleUpdateInfo with information on whether there is an update available or not.
-
-### System.Net.WebResponse GetWebContentResponse(string url)
-
-Used by NetSparkle.AppCast to fetch the appcast and DSA signature.
-
-### System.IO.Stream GetWebContentStream(string url)
-
-Used by NetSparkle.AppCast to fetch the appcast and DSA signature as a System.IO.Stream.
-
-### void ReportDiagnosticMessage(string message)
-
-This method reports a message in the diagnostic window.
-
-### void ShowUpdateNeededUI(bool isUpdateAlreadyDownloaded)
-
-Shows the update UI with the latest downloaded update information.
-
-| Name | Description |
-| ---- | ----------- |
-| isUpdateAlreadyDownloaded | *System.Boolean*<br>If true, make sure UI text shows that the user is about to install the file instead of download it. |
-
-### void ShowUpdateNeededUI(NetSparkle.AppCastItem[], bool)
-
-Shows the update needed UI with the given set of updates.
-
-| Name | Description |
-| ---- | ----------- |
-| updates | *NetSparkle.AppCastItem[]*<br>updates to show UI for |
-| isUpdateAlreadyDownloaded | *System.Boolean*<br>If true, make sure UI text shows that the user is about to install the file instead of download it. |
-
-### void StartLoop(bool doInitialCheck)
-
-Starts a NetSparkle background loop to check for updates every 24 hours.
-
-You should only call this function when your app is initialized and shows its main window.
-
-| Name | Description |
-| ---- | ----------- |
-| doInitialCheck | *System.Boolean*<br>whether the first check should happen before or after the first interval |
-
-### void StartLoop(bool doInitialCheck, bool forceInitialCheck)
-
-Starts a NetSparkle background loop to check for updates every 24 hours.
-
-You should only call this function when your app is initialized and shows its main window.
-
-| Name | Description |
-| ---- | ----------- |
-| doInitialCheck | *System.Boolean*<br>whether the first check should happen before or after the first interval |
-| forceInitialCheck | *System.Boolean*<br>if doInitialCheck is true, whether the first check should happen even if the last check was less than 24 hours ago |
-
-### void StartLoop(bool doInitialCheck, bool forceInitialCheck, System.TimeSpan checkFrequency)
-
-Starts a NetSparkle background loop to check for updates on a given interval.
-
-You should only call this function when your app is initialized and shows its main window.
-
-| Name | Description |
-| ---- | ----------- |
-| doInitialCheck | *System.Boolean*<br>whether the first check should happen before or after the first period |
-| forceInitialCheck | *System.Boolean*<br>if doInitialCheck is true, whether the first check should happen even if the last check was within the last checkFrequency interval |
-| checkFrequency | *System.TimeSpan*<br>the interval to wait between update checks |
-
-### void StartLoop(bool doInitialCheck, System.TimeSpan checkFrequency)
-
-Starts a NetSparkle background loop to check for updates on a given interval.
-
-You should only call this function when your app is initialized and shows its main window.
-
-| Name | Description |
-| ---- | ----------- |
-| doInitialCheck | *System.Boolean*<br>whether the first check should happen before or after the first interval |
-| checkFrequency | *System.TimeSpan*<br>the interval to wait between update checks |
-
-### void StopLoop()
-
-Stops the Sparkle background loop. Called automatically by [Dispose](#void-dispose).
-
-## Public Properties
-
-- string [AppcastUrl](#string-appcasturl--get-set-) { get; set; }
-- NetSparkle.CheckingForUpdatesWindow [CheckingForUpdatesWindow](#netsparklecheckingforupdateswindow-checkingforupdateswindow--get-set-) { get; set; }
-- System.Action [ClearOldInstallers](#systemaction-clearoldinstallers--get-set-) { get; set; }
-- NetSparkle.Configuration [Configuration](#netsparkleconfiguration-configuration--get-set-) { get; set; }
-- string [CustomInstallerArguments](#string-custominstallerarguments--get-set-) { get; set; }
-- NetSparkle.DSAChecker [DSAChecker](#netsparkledsachecker-dsachecker--get-set-) { get; set; }
-- bool [EnableSystemProfiling](#bool-enablesystemprofiling--get-private-set-) { get; private set; }
-- string [ExtraJsonData](#string-extrajsondata--get-set-) { get; set; }
-- bool [HideReleaseNotes](#bool-hidereleasenotes--get-private-set-) { get; private set; }
-- bool [IsUpdateLoopRunning](#bool-isupdatelooprunning--get-) { get; }
-- NetSparkle.AppCastItem[] [LatestAppCastItems](#netsparkleappcastitem-latestappcastitems--get-) { get; }
-- [PrintDiagnosticToConsole](#printdiagnostictoconsole--get-set-) { get; set; }
-- NetSparkle.Interfaces.IDownloadProgress [ProgressWindow](#netsparkleinterfacesidownloadprogress-progresswindow--get-set-) { get; set; }
-- bool [RelaunchAfterUpdate](#bool-relaunchafterupdate--get-set-) { get; set; }
-- bool [ShowsUIOnMainThread](#bool-showsuionmainthread--get-set-) { get; set; }
-- NetSparkle.Sparkle.SilentModeTypes [SilentMode](#netsparklesparklesilentmodetypes-silentmode--get-set-) { get; set; }
-- System.Uri [SystemProfileUrl](#systemuri-systemprofileurl--get-private-set-) { get; private set; }
-- string [TmpDownloadFilePath](#string-tmpdownloadfilepath--get-set-) { get; set; }
-- bool [TrustEverySSLConnection](#bool-trusteverysslconnection--get-set-) { get; set; }
-- NetSparkle.Interfaces.IUIFactory [UIFactory](#netsparkleinterfacesiuifactory-uifactory--get-set-) { get; set; }
-- bool [UpdateMarkedCritical](#bool-updatemarkedcritical--get-) { get; }
-- bool [UseNotificationToast](#bool-usenotificationtoast--get-set-) { get; set; }
-- NetSparkle.Interfaces.IUpdateAvailable [UserWindow](#netsparkleinterfacesiupdateavailable-userwindow--get-set-) { get; set; }
-
-### string AppcastUrl { get; set; }
-
-Gets or sets the appcast URL
-
-### NetSparkle.CheckingForUpdatesWindow CheckingForUpdatesWindow { get; set; }
-
-The user interface window that shows the 'Checking for Updates...' form. TODO: Make this an interface so user can config their own UI
-
-### System.Action ClearOldInstallers { get; set; }
-
-Function that is called asynchronously to clean up old installers that have been downloaded with SilentModeTypes.DownloadNoInstall or SilentModeTypes.DownloadAndInstall.
-
-### NetSparkle.Configuration Configuration { get; set; }
-
-The NetSparkle configuration object for the current assembly. TODO: this should be private, and only accessed by [GetApplicationConfig](#netsparkleconfiguration-getapplicationconfig)
-
-### string CustomInstallerArguments { get; set; }
-
-Run the downloaded installer with these arguments
-
-### NetSparkle.DSAChecker DSAChecker { get; set; }
-
-The DSA checker
-
-### bool EnableSystemProfiling { get; private set; }
-
-Enables system profiling against a profile server. URL to submit to is stored in [SystemProfileUrl](#systemuri-systemprofileurl--get-private-set-)
-
-### string ExtraJsonData { get; set; }
-
-If not "", sends extra JSON via POST to server with the web request for update information and for the DSA signature.
-
-### bool HideReleaseNotes { get; private set; }
-
-Hides the release notes view when an update is found.
-
-### bool IsUpdateLoopRunning { get; }
-
-Whether or not the update loop is running
-
-### NetSparkle.AppCastItem[] LatestAppCastItems { get; }
-
-Returns the latest appcast items to the caller. Might be null.
-
-### PrintDiagnosticToConsole { get; set; }
-
-If true, prints diagnostic messages to Console.WriteLine rather than Debug.WriteLine
-
-### NetSparkle.Interfaces.IDownloadProgress ProgressWindow { get; set; }
-
-The user interface window that shows a download progress bar, and then asks to install and relaunch the application
-
-### bool RelaunchAfterUpdate { get; set; }
-
-Defines if the application needs to be relaunched after executing the downloaded installer
-
-### bool ShowsUIOnMainThread { get; set; }
-
-WinForms only. If true, tries to run UI code on the main thread using System.Threading.SynchronizationContext.
-
-### NetSparkle.Sparkle.SilentModeTypes SilentMode { get; set; }
-
-Set the silent mode type for Sparkle to use when there is a valid update for the software
-
-### System.Uri SystemProfileUrl { get; private set; }
-
-If [EnableSystemProfiling](#bool-enablesystemprofiling--get-private-set-) is true, system profile information is sent to this URL
-
-### string TmpDownloadFilePath { get; set; }
-
-If set, downloads files to this path. If the folder doesn't already exist, creates the folder. Note that this variable is a path, not a full file name.
-
-### bool TrustEverySSLConnection { get; set; }
-
-If true, don't check the validity of SSL certificates
-
-### NetSparkle.Interfaces.IUIFactory UIFactory { get; set; }
-
-Factory for creating UI forms like progress window, etc.
-
-### bool UpdateMarkedCritical { get; }
-
-Loops through all of the most recently grabbed app cast items and checks if any of them are marked as critical
-
-### bool UseNotificationToast { get; set; }
-
-Specifies if you want to use the notification toast
-
-### NetSparkle.Interfaces.IUpdateAvailable UserWindow { get; set; }
-
-The user interface window that shows the release notes and asks the user to skip, later or update
-
-## Public Events
-
-- [AboutToExitForInstallerRun](#abouttoexitforinstallerrun)
-- [AboutToExitForInstallerRunAsync](#abouttoexitforinstallerrunasync)
-- [CheckLoopFinished](#checkloopfinished)
-- [CheckLoopStarted](#checkloopstarted)
-- [DownloadCanceled](#downloadcanceled)
-- [DownloadedFileIsCorrupt](#downloadedfileiscorrupt)
-- [DownloadedFileReady](#downloadedfileready)
-- [DownloadError](#downloaderror)
-- [FinishedDownloading](#finisheddownloading)
-- [StartedDownloading](#starteddownloading)
-- [UpdateCheckFinished](#updatecheckfinished)
-- [UpdateCheckStarted](#updatecheckstarted)
-- [UpdateDetected](#updatedetected)
-- [UserSkippedVersion](#userskippedversion)
-
-### AboutToExitForInstallerRun
-
-**Delegate**: void System.ComponentModel.CancelEventHandler(object sender, System.ComponentModel.CancelEventArgs e)
-
-Subscribe to this to get a chance to shut down gracefully before quitting. If [AboutToExitForInstallerRunAsync](#abouttoexitforinstallerrunasync) is set, this has no effect.
-
-### AboutToExitForInstallerRunAsync
-
-**Delegate**: Task CancelEventHandlerAsync(object sender, System.ComponentModel.CancelEventArgs e)
-
-Subscribe to this to get a chance to asynchronously shut down gracefully before quitting. This overrides [AboutToExitForInstallerRun](#abouttoexitforinstallerrun).
-
-### CheckLoopFinished
-
-**Delegate**: void NetSparkle.LoopFinishedOperation(object sender, bool updateRequired)
-
-This event will be raised when a check loop is finished
-
-### CheckLoopStarted
-
-**Delegate**: void NetSparkle.LoopStartedOperation(object sender)
-
-This event will be raised when a check loop will be started
-
-### DownloadCanceled
-
-**Delegate**: void NetSparkle.DownloadEvent(string path)
-
-Called when the download has been canceled
-
-### DownloadedFileIsCorrupt
-
-**Delegate**: void NetSparkle.DownloadedFileIsCorrupt(NetSparkle.AppCastItem item, string downloadPath)
-
-Called when the downloaded file is downloaded (or at least partially on disk) and the DSA signature doesn't match. When this is called, Sparkle is not taking any further action to try to download the install file during this instance of the software. In order to make Sparkle try again, you must delete the file off disk yourself. Sparkle will try again after the software is restarted.
-
-### DownloadedFileReady
-
-**Delegate**: void NetSparkle.DownloadedFileReady(NetSparkle.AppCastItem item, string downloadPath)
-
-Called when the downloaded file is fully downloaded and verified regardless of the value for SilentMode. Note that if you are installing fully silently, this will be called before the install file is executed, so don't manually initiate the file or anything.
-
-### DownloadError
-
-**Delegate**: void NetSparkle.DownloadEvent(string path)
-
-Called when the download has downloaded but has an error other than corruption
-
-### FinishedDownloading
-
-**Delegate**: void NetSparkle.DownloadEvent(string path)
-
-Called when the download has finished successfully
-
-### StartedDownloading
-
-**Delegate**: void NetSparkle.DownloadEvent(string path)
-
-Called when the download has just started
-
-### UpdateCheckFinished
-
-**Delegate**: void NetSparkle.UpdateCheckFinished(object sender, NetSparkle.UpdateStatus status)
-
-Called when update check is all done. May or may not have called [UpdateDetected](#updatedetected) in the middle.
-
-### UpdateCheckStarted
-
-**Delegate**: void NetSparkle.UpdateCheckStarted(object sender)
-
-Called when update check has just started
-
-### UpdateDetected
-
-**Delegate**: void NetSparkle.UpdateDetected(object sender, NetSparkle.UpdateDetectedEventArgs e)
-
-This event can be used to override the standard user interface process when an update is detected
-
-### UserSkippedVersion
-
-**Delegate**: void NetSparkle.UserSkippedVersion(NetSparkle.AppCastItem item, string downloadPath)
-
-Called when the user skips some version of the application.
-
-## License
-
-NetSparkle is available under the [MIT License](LICENSE).
-
-## Requirements
-
-- .NET 4.5
-
-## Other Options
-
-An incomplete list of other projects related to updating:
-
-- [NAppUpdate](https://github.com/synhershko/NAppUpdate)
-- [Squirrel.Windows](https://github.com/Squirrel/Squirrel.Windows)
-- [WinSparkle](https://github.com/vslavik/winsparkle)
+# NetSparkle
+
+NetSparkle is a C# .NET update checker that allows you to easily download installer files and update your WinForms or C# WPF software. You provide, somewhere on the net, an rss xml file that advertises latest version. You also provide release notes. This library then checks for an update in the background, shows the user the release notes, and offers to download the new installer. The original NetSparkle library can be found [here](https://github.com/dei79/netsparkle).
+
+**Please make sure to check the `develop` branch for the latest updates! It will be the default branch soon.**
+
+- [About This Fork](#about-this-fork)
+- [Basic Usage](#basic-usage)
+- [Appcast](#appcast)
+- Sparkle class
+    - [Public Methods](#public-methods)
+    - [Public Properties](#public-properties)
+    - [Public Events](#public-events)
+- [License](#license)
+- [Requirements](#requirements)
+- [Other Options](#other-options)
+
+I highly recommend checking out [Squirrel.Windows](https://github.com/Squirrel/Squirrel.Windows), which is a more Chrome-like software updater. That repo is actively maintained. You could also check out [WinSparkle](https://github.com/vslavik/winsparkle), but there isn't a merged .NET binding yet.
+
+## Basic Usage
+
+```csharp
+_sparkle = new Sparkle(
+    "http://example.com/appcast.xml",
+    this.Icon,
+    SecurityMode.Strict,
+    "<DSAKeyValue>...</DSAKeyValue>",
+);
+_sparkle.CheckOnFirstApplicationIdle();
+```
+
+On the first Application.Idle event, your appcast.xml will be read and compared to the currently running version. If it's newer, the user will be notified with a little "toast" box if enabled, otherwise with the update dialog containing your release notes (if defined). The user can then ignore the update, ask to be reminded later, or download it now.
+
+If you want to add a manual update in the background, do
+
+```csharp
+_sparkle.CheckForUpdatesQuietly();
+```
+
+If you want have a menu item for the user to check for updates, use
+
+```csharp
+_sparkle.CheckForUpdatesAtUserRequest();
+```
+
+If you have files that need saving, subscribe to the AboutToExitForInstallerRun event:
+
+```csharp
+_sparkle.AboutToExitForInstallerRun += ((x, cancellable) =>
+{
+	// ask the user to save, whatever else is needed to close down gracefully
+});
+```
+
+## Appcast
+
+NetSparkle uses Sparkle-compatible appcasts. Here is a sample appcast:
+
+```xml
+<?xml version="1.0" encoding="UTF-8"?>
+<rss xmlns:dc="http://purl.org/dc/elements/1.1/" xmlns:sparkle="http://www.andymatuschak.org/xml-namespaces/sparkle" version="2.0">
+    <channel>
+        <title>NetSparkle Test App</title>
+        <link>https://deadpikle.github.io/NetSparkle/files/sample-app/appcast.xml</link>
+        <description>Most recent changes with links to updates.</description>
+        <language>en</language>
+        <item>
+            <title>Version 2.0 (2 bugs fixed; 3 new features)</title>
+            <sparkle:releaseNotesLink>
+            https://deadpikle.github.io/NetSparkle/files/sample-app/2.0-release-notes.md
+            </sparkle:releaseNotesLink>
+            <pubDate>Thu, 27 Oct 2016 10:30:00 +0000</pubDate>
+            <enclosure url="https://deadpikle.github.io/NetSparkle/files/sample-app/NetSparkleUpdate.exe"
+                       sparkle:version="2.0"
+                       length="12288"
+                       type="application/octet-stream"
+                       sparkle:dsaSignature="NSG/eKz9BaTJrRDvKSwYEaOumYpPMtMYRq+vjsNlHqRGku/Ual3EoQ==" />
+        </item>
+    </channel>
+</rss>
+```
+
+NetSparkle reads the `<item>` tags to determine whether updates are available.
+
+The important tags in each `<item>` are:
+
+- `<description>`
+    - A description of the update in HTML or Markdown.
+    - Overrides the `<sparkle:releaseNotesLink>` tag.
+- `<sparkle:releaseNotesLink>`
+    - The URL to an HTML or Markdown document describing the update.
+    - If the `<description>` tag is present, it will be used instead.
+    - **Attributes**:
+        - `sparkle:dsaSignature`, optional: the DSA signature of the document; if present, notes will only be displayed if the DSA signature is valid
+- `<pubDate>`
+    - The date this update was published
+- `<enclosure>`
+    - This tag describes the update file that NetSparkle will download.
+    - **Attributes**:
+        - `url`: URL of the update file
+        - `sparkle:version`: machine-readable version number of this update
+        - `length`, optional: (not validated) size of the update file in bytes
+        - `type`: ignored
+        - `sparkle:dsaSignature`: DSA signature of the update file
+        - `sparkle:criticalUpdate`, optional: if equal to `true` or `1`, the UI will indicate that this is a critical update
+
+By default, you need 2 DSA signatures (DSA Strict mode):
+
+1. One in the enclosure tag for your download file (`sparkle:dsaSignature="..."`)
+1. Another on your web server to secure the actual appcast file. **This file must be located at [CastURL].dsa**. In other words, if the appcast URL is http://example.com/awesome-software.xml, you need a valid DSA signature for that file at http://example.com/awesome-software.xml.dsa.
+
+## Public Methods
+
+- [Sparkle(string appcastUrl)](#sparklestring-appcasturl)
+- [Sparkle(string appcastUrl, System.Drawing.Icon applicationIcon)](#sparklestring-appcasturl-systemdrawingicon-applicationicon)
+- [Sparkle(string appcastUrl, System.Drawing.Icon applicationIcon, NetSparkle.SecurityMode securityMode)](#sparklestring-appcasturl-systemdrawingicon-applicationicon-netsparklesecuritymode-securitymode)
+- [Sparkle(string appcastUrl, System.Drawing.Icon applicationIcon, NetSparkle.SecurityMode securityMode, string dsaPublicKey)](#sparklestring-appcasturl-systemdrawingicon-applicationicon-netsparklesecuritymode-securitymode-string-dsapublickey)
+- [Sparkle(string appcastUrl, System.Drawing.Icon applicationIcon, NetSparkle.SecurityMode securityMode, string dsaPublicKey, string referenceAssembly)](#sparklestring-appcasturl-systemdrawingicon-applicationicon-netsparklesecuritymode-securitymode-string-dsapublickey-string-referenceassembly)
+- [Sparkle(string appcastUrl, System.Drawing.Icon applicationIcon, NetSparkle.SecurityMode securityMode, string dsaPublicKey, string referenceAssembly, NetSparkle.Interfaces.IUIFactory factory)](#sparklestring-appcasturl-systemdrawingicon-applicationicon-netsparklesecuritymode-securitymode-string-dsapublickey-string-referenceassembly-netsparkleinterfacesiuifactory-factory)
+- void [CancelFileDownload()](#void-cancelfiledownload)
+- Task<NetSparkle.SparkleUpdateInfo> [CheckForUpdatesAtUserRequest()](#tasknetsparklesparkleupdateinfo-checkforupdatesatuserrequest)
+- Task<NetSparkle.SparkleUpdateInfo> [CheckForUpdatesQuietly()](#tasknetsparklesparkleupdateinfo-checkforupdatesquietly)
+- void [CheckOnFirstApplicationIdle()](#void-checkonfirstapplicationidle)
+- void [Dispose()](#void-dispose)
+- System.Uri [GetAbsoluteUrl(string)](#systemuri-getabsoluteurlstring)
+- NetSparkle.Configuration [GetApplicationConfig()](#netsparkleconfiguration-getapplicationconfig)
+- Task<NetSparkle.SparkleUpdateInfo> [GetUpdateStatus(NetSparkle.Configuration config)](#tasknetsparklesparkleupdateinfo-getupdatestatusnetsparkleconfiguration-config)
+- System.Net.WebResponse [GetWebContentResponse(string url)](#systemnetwebresponse-getwebcontentresponsestring-url)
+- System.IO.Stream [GetWebContentStream(string url)](#systemiostream-getwebcontentstreamstring-url)
+- void [ReportDiagnosticMessage(string message)](#void-reportdiagnosticmessagestring-message)
+- void [ShowUpdateNeededUI(bool isUpdateAlreadyDownloaded)](#void-showupdateneededuibool-isupdatealreadydownloaded)
+- void [ShowUpdateNeededUI(NetSparkle.AppCastItem[], bool)](#void-showupdateneededuinetsparkleappcastitem-bool)
+- void [StartLoop(bool doInitialCheck)](#void-startloopbool-doinitialcheck)
+- void [StartLoop(bool doInitialCheck, bool forceInitialCheck)](#void-startloopbool-doinitialcheck-bool-forceinitialcheck)
+- void [StartLoop(bool doInitialCheck, bool forceInitialCheck, System.TimeSpan checkFrequency)](#void-startloopbool-doinitialcheck-bool-forceinitialcheck-systemtimespan-checkfrequency)
+- void [StartLoop(bool doInitialCheck, System.TimeSpan checkFrequency)](#void-startloopbool-doinitialcheck-systemtimespan-checkfrequency)
+- void [StopLoop()](#void-stoploop)
+
+### Sparkle(string appcastUrl)
+
+Initializes a new instance of the Sparkle class with the given appcast URL.
+
+| Name | Description |
+| ---- | ----------- |
+| appcastUrl | *System.String*<br>the URL of the appcast file |
+
+### Sparkle(string appcastUrl, System.Drawing.Icon applicationIcon)
+
+Initializes a new instance of the Sparkle class with the given appcast URL and an Icon for the update UI.
+
+| Name | Description |
+| ---- | ----------- |
+| appcastUrl | *System.String*<br>the URL of the appcast file |
+| applicationIcon | *System.Drawing.Icon*<br>Icon to be displayed in the update UI. If you're invoking this from a form, this would be `this.Icon`. |
+
+### Sparkle(string appcastUrl, System.Drawing.Icon applicationIcon, NetSparkle.SecurityMode securityMode)
+
+Initializes a new instance of the Sparkle class with the given appcast URL, an Icon for the update UI, and the security mode for DSA signatures.
+
+| Name | Description |
+| ---- | ----------- |
+| appcastUrl | *System.String*<br>the URL of the appcast file |
+| applicationIcon | *System.Drawing.Icon*<br>Icon to be displayed in the update UI. If you're invoking this from a form, this would be `this.Icon`. |
+| securityMode | *NetSparkle.SecurityMode*<br>the security mode to be used when checking DSA signatures |
+
+### Sparkle(string appcastUrl, System.Drawing.Icon applicationIcon, NetSparkle.SecurityMode securityMode, string dsaPublicKey)
+
+Initializes a new instance of the Sparkle class with the given appcast URL, an Icon for the update UI, the security mode for DSA signatures, and the DSA public key.
+
+| Name | Description |
+| ---- | ----------- |
+| appcastUrl | *System.String*<br>the URL of the appcast file |
+| applicationIcon | *System.Drawing.Icon*<br>Icon to be displayed in the update UI. If you're invoking this from a form, this would be `this.Icon`. |
+| securityMode | *NetSparkle.SecurityMode*<br>the security mode to be used when checking DSA signatures |
+| dsaPublicKey | *System.String*<br>the DSA public key for checking signatures, in XML Signature (`<DSAKeyValue>`) format<br>if null, a file named "NetSparkle_DSA.pub" is used instead |
+
+### Sparkle(string appcastUrl, System.Drawing.Icon applicationIcon, NetSparkle.SecurityMode securityMode, string dsaPublicKey, string referenceAssembly)
+
+Initializes a new instance of the Sparkle class with the given appcast URL, an Icon for the update UI, the security mode for DSA signatures, the DSA public key, and the name of the assembly to use when comparing update versions.
+
+| Name | Description |
+| ---- | ----------- |
+| appcastUrl | *System.String*<br>the URL of the appcast file |
+| applicationIcon | *System.Drawing.Icon*<br>Icon to be displayed in the update UI. If you're invoking this from a form, this would be `this.Icon`. |
+| securityMode | *NetSparkle.SecurityMode*<br>the security mode to be used when checking DSA signatures |
+| dsaPublicKey | *System.String*<br>the DSA public key for checking signatures, in XML Signature (`<DSAKeyValue>`) format<br>if null, a file named "NetSparkle_DSA.pub" is used instead |
+| referenceAssembly | *System.String*<br>the name of the assembly to use for comparison when checking update versions |
+
+### Sparkle(string appcastUrl, System.Drawing.Icon applicationIcon, NetSparkle.SecurityMode securityMode, string dsaPublicKey, string referenceAssembly, NetSparkle.Interfaces.IUIFactory factory)
+
+Initializes a new instance of the Sparkle class with the given appcast URL, an Icon for the update UI, the security mode for DSA signatures, the DSA public key, the name of the assembly to use when comparing update versions, and a UI factory to use in place of the default UI.
+
+| Name | Description |
+| ---- | ----------- |
+| appcastUrl | *System.String*<br>the URL of the appcast file |
+| applicationIcon | *System.Drawing.Icon*<br>Icon to be displayed in the update UI. If you're invoking this from a form, this would be `this.Icon`. |
+| securityMode | *NetSparkle.SecurityMode*<br>the security mode to be used when checking DSA signatures |
+| dsaPublicKey | *System.String*<br>the DSA public key for checking signatures, in XML Signature (`<DSAKeyValue>`) format<br>if null, a file named "NetSparkle_DSA.pub" is used instead |
+| referenceAssembly | *System.String*<br>the name of the assembly to use for comparison when checking update versions |
+| factory | *NetSparkle.Interfaces.IUIFactory*<br>a UI factory to use in place of the default UI |
+
+### void CancelFileDownload()
+
+Cancels an in-progress download and deletes the temporary file.
+
+### Task<NetSparkle.SparkleUpdateInfo> CheckForUpdatesAtUserRequest()
+
+Check for updates, using interaction appropriate for if the user just said "check for updates".
+
+### Task<NetSparkle.SparkleUpdateInfo> CheckForUpdatesQuietly()
+
+Check for updates, using interaction appropriate for where the user doesn't know you're doing it, so be polite.
+
+### void CheckOnFirstApplicationIdle()
+
+(WinForms only) Schedules an update check to happen on the first Application.Idle event.
+
+### void Dispose()
+
+Inherited from IDisposable. Stops all background activities.
+
+### System.Uri GetAbsoluteUrl(string)
+
+Creates a System.Uri from a URL string. If the URL is relative, converts it to an absolute URL based on the appcast URL.
+
+| Name | Description |
+| ---- | ----------- |
+| url | *System.String*<br>relative or absolute URL |
+
+### NetSparkle.Configuration GetApplicationConfig()
+
+Reads the local Sparkle configuration for the given reference assembly.
+
+### Task<NetSparkle.SparkleUpdateInfo> GetUpdateStatus(NetSparkle.Configuration config)
+
+This method checks if an update is required. During this process the appcast will be downloaded and checked against the reference assembly. Ensure that the calling process has read access to the reference assembly. This method is also called from the background loops.
+
+| Name | Description |
+| ---- | ----------- |
+| config | *NetSparkle.Configuration*<br>the NetSparkle configuration for the reference assembly |
+
+**Returns**: NetSparkle.SparkleUpdateInfo with information on whether there is an update available or not.
+
+### System.Net.WebResponse GetWebContentResponse(string url)
+
+Used by NetSparkle.AppCast to fetch the appcast and DSA signature.
+
+### System.IO.Stream GetWebContentStream(string url)
+
+Used by NetSparkle.AppCast to fetch the appcast and DSA signature as a System.IO.Stream.
+
+### void ReportDiagnosticMessage(string message)
+
+This method reports a message in the diagnostic window.
+
+### void ShowUpdateNeededUI(bool isUpdateAlreadyDownloaded)
+
+Shows the update UI with the latest downloaded update information.
+
+| Name | Description |
+| ---- | ----------- |
+| isUpdateAlreadyDownloaded | *System.Boolean*<br>If true, make sure UI text shows that the user is about to install the file instead of download it. |
+
+### void ShowUpdateNeededUI(NetSparkle.AppCastItem[], bool)
+
+Shows the update needed UI with the given set of updates.
+
+| Name | Description |
+| ---- | ----------- |
+| updates | *NetSparkle.AppCastItem[]*<br>updates to show UI for |
+| isUpdateAlreadyDownloaded | *System.Boolean*<br>If true, make sure UI text shows that the user is about to install the file instead of download it. |
+
+### void StartLoop(bool doInitialCheck)
+
+Starts a NetSparkle background loop to check for updates every 24 hours.
+
+You should only call this function when your app is initialized and shows its main window.
+
+| Name | Description |
+| ---- | ----------- |
+| doInitialCheck | *System.Boolean*<br>whether the first check should happen before or after the first interval |
+
+### void StartLoop(bool doInitialCheck, bool forceInitialCheck)
+
+Starts a NetSparkle background loop to check for updates every 24 hours.
+
+You should only call this function when your app is initialized and shows its main window.
+
+| Name | Description |
+| ---- | ----------- |
+| doInitialCheck | *System.Boolean*<br>whether the first check should happen before or after the first interval |
+| forceInitialCheck | *System.Boolean*<br>if doInitialCheck is true, whether the first check should happen even if the last check was less than 24 hours ago |
+
+### void StartLoop(bool doInitialCheck, bool forceInitialCheck, System.TimeSpan checkFrequency)
+
+Starts a NetSparkle background loop to check for updates on a given interval.
+
+You should only call this function when your app is initialized and shows its main window.
+
+| Name | Description |
+| ---- | ----------- |
+| doInitialCheck | *System.Boolean*<br>whether the first check should happen before or after the first period |
+| forceInitialCheck | *System.Boolean*<br>if doInitialCheck is true, whether the first check should happen even if the last check was within the last checkFrequency interval |
+| checkFrequency | *System.TimeSpan*<br>the interval to wait between update checks |
+
+### void StartLoop(bool doInitialCheck, System.TimeSpan checkFrequency)
+
+Starts a NetSparkle background loop to check for updates on a given interval.
+
+You should only call this function when your app is initialized and shows its main window.
+
+| Name | Description |
+| ---- | ----------- |
+| doInitialCheck | *System.Boolean*<br>whether the first check should happen before or after the first interval |
+| checkFrequency | *System.TimeSpan*<br>the interval to wait between update checks |
+
+### void StopLoop()
+
+Stops the Sparkle background loop. Called automatically by [Dispose](#void-dispose).
+
+## Public Properties
+
+- string [AppcastUrl](#string-appcasturl--get-set-) { get; set; }
+- NetSparkle.CheckingForUpdatesWindow [CheckingForUpdatesWindow](#netsparklecheckingforupdateswindow-checkingforupdateswindow--get-set-) { get; set; }
+- System.Action [ClearOldInstallers](#systemaction-clearoldinstallers--get-set-) { get; set; }
+- NetSparkle.Configuration [Configuration](#netsparkleconfiguration-configuration--get-set-) { get; set; }
+- string [CustomInstallerArguments](#string-custominstallerarguments--get-set-) { get; set; }
+- NetSparkle.DSAChecker [DSAChecker](#netsparkledsachecker-dsachecker--get-set-) { get; set; }
+- bool [EnableSystemProfiling](#bool-enablesystemprofiling--get-private-set-) { get; private set; }
+- string [ExtraJsonData](#string-extrajsondata--get-set-) { get; set; }
+- bool [HideReleaseNotes](#bool-hidereleasenotes--get-private-set-) { get; private set; }
+- bool [IsUpdateLoopRunning](#bool-isupdatelooprunning--get-) { get; }
+- NetSparkle.AppCastItem[] [LatestAppCastItems](#netsparkleappcastitem-latestappcastitems--get-) { get; }
+- [PrintDiagnosticToConsole](#printdiagnostictoconsole--get-set-) { get; set; }
+- NetSparkle.Interfaces.IDownloadProgress [ProgressWindow](#netsparkleinterfacesidownloadprogress-progresswindow--get-set-) { get; set; }
+- bool [RelaunchAfterUpdate](#bool-relaunchafterupdate--get-set-) { get; set; }
+- bool [ShowsUIOnMainThread](#bool-showsuionmainthread--get-set-) { get; set; }
+- NetSparkle.Sparkle.SilentModeTypes [SilentMode](#netsparklesparklesilentmodetypes-silentmode--get-set-) { get; set; }
+- System.Uri [SystemProfileUrl](#systemuri-systemprofileurl--get-private-set-) { get; private set; }
+- string [TmpDownloadFilePath](#string-tmpdownloadfilepath--get-set-) { get; set; }
+- bool [TrustEverySSLConnection](#bool-trusteverysslconnection--get-set-) { get; set; }
+- NetSparkle.Interfaces.IUIFactory [UIFactory](#netsparkleinterfacesiuifactory-uifactory--get-set-) { get; set; }
+- bool [UpdateMarkedCritical](#bool-updatemarkedcritical--get-) { get; }
+- bool [UseNotificationToast](#bool-usenotificationtoast--get-set-) { get; set; }
+- NetSparkle.Interfaces.IUpdateAvailable [UserWindow](#netsparkleinterfacesiupdateavailable-userwindow--get-set-) { get; set; }
+
+### string AppcastUrl { get; set; }
+
+Gets or sets the appcast URL
+
+### NetSparkle.CheckingForUpdatesWindow CheckingForUpdatesWindow { get; set; }
+
+The user interface window that shows the 'Checking for Updates...' form. TODO: Make this an interface so user can config their own UI
+
+### System.Action ClearOldInstallers { get; set; }
+
+Function that is called asynchronously to clean up old installers that have been downloaded with SilentModeTypes.DownloadNoInstall or SilentModeTypes.DownloadAndInstall.
+
+### NetSparkle.Configuration Configuration { get; set; }
+
+The NetSparkle configuration object for the current assembly. TODO: this should be private, and only accessed by [GetApplicationConfig](#netsparkleconfiguration-getapplicationconfig)
+
+### string CustomInstallerArguments { get; set; }
+
+Run the downloaded installer with these arguments
+
+### NetSparkle.DSAChecker DSAChecker { get; set; }
+
+The DSA checker
+
+### bool EnableSystemProfiling { get; private set; }
+
+Enables system profiling against a profile server. URL to submit to is stored in [SystemProfileUrl](#systemuri-systemprofileurl--get-private-set-)
+
+### string ExtraJsonData { get; set; }
+
+If not "", sends extra JSON via POST to server with the web request for update information and for the DSA signature.
+
+### bool HideReleaseNotes { get; private set; }
+
+Hides the release notes view when an update is found.
+
+### bool IsUpdateLoopRunning { get; }
+
+Whether or not the update loop is running
+
+### NetSparkle.AppCastItem[] LatestAppCastItems { get; }
+
+Returns the latest appcast items to the caller. Might be null.
+
+### PrintDiagnosticToConsole { get; set; }
+
+If true, prints diagnostic messages to Console.WriteLine rather than Debug.WriteLine
+
+### NetSparkle.Interfaces.IDownloadProgress ProgressWindow { get; set; }
+
+The user interface window that shows a download progress bar, and then asks to install and relaunch the application
+
+### bool RelaunchAfterUpdate { get; set; }
+
+Defines if the application needs to be relaunched after executing the downloaded installer
+
+### bool ShowsUIOnMainThread { get; set; }
+
+WinForms only. If true, tries to run UI code on the main thread using System.Threading.SynchronizationContext.
+
+### NetSparkle.Sparkle.SilentModeTypes SilentMode { get; set; }
+
+Set the silent mode type for Sparkle to use when there is a valid update for the software
+
+### System.Uri SystemProfileUrl { get; private set; }
+
+If [EnableSystemProfiling](#bool-enablesystemprofiling--get-private-set-) is true, system profile information is sent to this URL
+
+### string TmpDownloadFilePath { get; set; }
+
+If set, downloads files to this path. If the folder doesn't already exist, creates the folder. Note that this variable is a path, not a full file name.
+
+### bool TrustEverySSLConnection { get; set; }
+
+If true, don't check the validity of SSL certificates
+
+### NetSparkle.Interfaces.IUIFactory UIFactory { get; set; }
+
+Factory for creating UI forms like progress window, etc.
+
+### bool UpdateMarkedCritical { get; }
+
+Loops through all of the most recently grabbed app cast items and checks if any of them are marked as critical
+
+### bool UseNotificationToast { get; set; }
+
+Specifies if you want to use the notification toast
+
+### NetSparkle.Interfaces.IUpdateAvailable UserWindow { get; set; }
+
+The user interface window that shows the release notes and asks the user to skip, later or update
+
+## Public Events
+
+- [AboutToExitForInstallerRun](#abouttoexitforinstallerrun)
+- [AboutToExitForInstallerRunAsync](#abouttoexitforinstallerrunasync)
+- [CheckLoopFinished](#checkloopfinished)
+- [CheckLoopStarted](#checkloopstarted)
+- [DownloadCanceled](#downloadcanceled)
+- [DownloadedFileIsCorrupt](#downloadedfileiscorrupt)
+- [DownloadedFileReady](#downloadedfileready)
+- [DownloadError](#downloaderror)
+- [FinishedDownloading](#finisheddownloading)
+- [StartedDownloading](#starteddownloading)
+- [UpdateCheckFinished](#updatecheckfinished)
+- [UpdateCheckStarted](#updatecheckstarted)
+- [UpdateDetected](#updatedetected)
+- [UserSkippedVersion](#userskippedversion)
+
+### AboutToExitForInstallerRun
+
+**Delegate**: void System.ComponentModel.CancelEventHandler(object sender, System.ComponentModel.CancelEventArgs e)
+
+Subscribe to this to get a chance to shut down gracefully before quitting. If [AboutToExitForInstallerRunAsync](#abouttoexitforinstallerrunasync) is set, this has no effect.
+
+### AboutToExitForInstallerRunAsync
+
+**Delegate**: Task CancelEventHandlerAsync(object sender, System.ComponentModel.CancelEventArgs e)
+
+Subscribe to this to get a chance to asynchronously shut down gracefully before quitting. This overrides [AboutToExitForInstallerRun](#abouttoexitforinstallerrun).
+
+### CheckLoopFinished
+
+**Delegate**: void NetSparkle.LoopFinishedOperation(object sender, bool updateRequired)
+
+This event will be raised when a check loop is finished
+
+### CheckLoopStarted
+
+**Delegate**: void NetSparkle.LoopStartedOperation(object sender)
+
+This event will be raised when a check loop will be started
+
+### DownloadCanceled
+
+**Delegate**: void NetSparkle.DownloadEvent(string path)
+
+Called when the download has been canceled
+
+### DownloadedFileIsCorrupt
+
+**Delegate**: void NetSparkle.DownloadedFileIsCorrupt(NetSparkle.AppCastItem item, string downloadPath)
+
+Called when the downloaded file is downloaded (or at least partially on disk) and the DSA signature doesn't match. When this is called, Sparkle is not taking any further action to try to download the install file during this instance of the software. In order to make Sparkle try again, you must delete the file off disk yourself. Sparkle will try again after the software is restarted.
+
+### DownloadedFileReady
+
+**Delegate**: void NetSparkle.DownloadedFileReady(NetSparkle.AppCastItem item, string downloadPath)
+
+Called when the downloaded file is fully downloaded and verified regardless of the value for SilentMode. Note that if you are installing fully silently, this will be called before the install file is executed, so don't manually initiate the file or anything.
+
+### DownloadError
+
+**Delegate**: void NetSparkle.DownloadEvent(string path)
+
+Called when the download has downloaded but has an error other than corruption
+
+### FinishedDownloading
+
+**Delegate**: void NetSparkle.DownloadEvent(string path)
+
+Called when the download has finished successfully
+
+### StartedDownloading
+
+**Delegate**: void NetSparkle.DownloadEvent(string path)
+
+Called when the download has just started
+
+### UpdateCheckFinished
+
+**Delegate**: void NetSparkle.UpdateCheckFinished(object sender, NetSparkle.UpdateStatus status)
+
+Called when update check is all done. May or may not have called [UpdateDetected](#updatedetected) in the middle.
+
+### UpdateCheckStarted
+
+**Delegate**: void NetSparkle.UpdateCheckStarted(object sender)
+
+Called when update check has just started
+
+### UpdateDetected
+
+**Delegate**: void NetSparkle.UpdateDetected(object sender, NetSparkle.UpdateDetectedEventArgs e)
+
+This event can be used to override the standard user interface process when an update is detected
+
+### UserSkippedVersion
+
+**Delegate**: void NetSparkle.UserSkippedVersion(NetSparkle.AppCastItem item, string downloadPath)
+
+Called when the user skips some version of the application.
+
+## License
+
+NetSparkle is available under the [MIT License](LICENSE).
+
+## Requirements
+
+- .NET 4.5
+
+## Other Options
+
+An incomplete list of other projects related to updating:
+
+- [NAppUpdate](https://github.com/synhershko/NAppUpdate)
+- [Squirrel.Windows](https://github.com/Squirrel/Squirrel.Windows)
+- [WinSparkle](https://github.com/vslavik/winsparkle)